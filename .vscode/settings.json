{
    "cortex-debug.variableUseNaturalFormat": false,
    "rust-analyzer.check.allTargets": false,
    "rust-analyzer.check.overrideCommand": [
        "cargo",
        "check",
        "--quiet",
        "--message-format=json",
        // Set the target if needed
        // "--target",
        // "riscv32imc-esp-espidf",
    ],
    "rust-analyzer.linkedProjects": [
<<<<<<< HEAD
        // "rmk/Cargo.toml",
        "rmk-config/Cargo.toml",
        "rmk-test/Cargo.toml",
        "rmk-macro/Cargo.toml",
=======
        "rmk/Cargo.toml",
        "rmk-config/Cargo.toml",
>>>>>>> b9005f8f
        // Enable ONE of the following for accurate analyzation of RA
        // "boards/esp32c3_ble/Cargo.toml",
        "boards/stm32h7/Cargo.toml",
        // "boards/stm32f4/Cargo.toml",
        // "boards/stm32f1/Cargo.toml",
        // "boards/nrf52840/Cargo.toml",
        // "boards/nrf52840_ble/Cargo.toml",
        // "boards/nrf52832_ble/Cargo.toml",
        // "boards/rp2040/Cargo.toml"
    ],
    "rust-analyzer.showUnlinkedFileNotification": false,
}<|MERGE_RESOLUTION|>--- conflicted
+++ resolved
@@ -11,15 +11,10 @@
         // "riscv32imc-esp-espidf",
     ],
     "rust-analyzer.linkedProjects": [
-<<<<<<< HEAD
-        // "rmk/Cargo.toml",
+        "rmk/Cargo.toml",
         "rmk-config/Cargo.toml",
         "rmk-test/Cargo.toml",
         "rmk-macro/Cargo.toml",
-=======
-        "rmk/Cargo.toml",
-        "rmk-config/Cargo.toml",
->>>>>>> b9005f8f
         // Enable ONE of the following for accurate analyzation of RA
         // "boards/esp32c3_ble/Cargo.toml",
         "boards/stm32h7/Cargo.toml",
